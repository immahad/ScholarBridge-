import { defineConfig } from 'vite'
import react from '@vitejs/plugin-react'
import legacy from '@vitejs/plugin-legacy'
import { resolve, dirname } from 'path'
import { fileURLToPath } from 'url'
import fs from 'fs'

// Create a file for SPA routing
fs.writeFileSync('./public/_redirects', '/* /index.html 200')

// https://vite.dev/config/
export default defineConfig({
  plugins: [
    react(),
    legacy({
      targets: ['defaults', 'not IE 11']
    })
  ],
  server: {
    port: 3000,
    open: true,
    proxy: {
<<<<<<< HEAD
      // Proxy /api requests to your backend server on port 5000
      '/api': {
        target: 'http://localhost:5000',
        changeOrigin: true,
        // secure: false, // Uncomment if your backend is not HTTPS and you encounter issues
        // rewrite: (path) => path.replace(/^\/api/, '') // Uncomment if backend routes don't include /api
      }
    }
=======
      // Handle client-side routing
      '/admin': {
        target: 'http://localhost:3000',
        changeOrigin: true,
        rewrite: () => '/index.html'
      }
    }
  },
  resolve: {
    alias: {
      '@': resolve(dirname(fileURLToPath(import.meta.url)), 'src')
    }
>>>>>>> 584ab89d
  }
})<|MERGE_RESOLUTION|>--- conflicted
+++ resolved
@@ -20,16 +20,13 @@
     port: 3000,
     open: true,
     proxy: {
-<<<<<<< HEAD
-      // Proxy /api requests to your backend server on port 5000
+      // Proxy requests to your backend server on port 5000
       '/api': {
         target: 'http://localhost:5000',
         changeOrigin: true,
-        // secure: false, // Uncomment if your backend is not HTTPS and you encounter issues
-        // rewrite: (path) => path.replace(/^\/api/, '') // Uncomment if backend routes don't include /api
-      }
-    }
-=======
+        secure: false, // Uncomment if your backend is not HTTPS and you encounter issues
+        rewrite: (path) => path.replace(/^\/api/, '') // Uncomment if backend routes don't include /api prefix
+      },
       // Handle client-side routing
       '/admin': {
         target: 'http://localhost:3000',
@@ -42,6 +39,5 @@
     alias: {
       '@': resolve(dirname(fileURLToPath(import.meta.url)), 'src')
     }
->>>>>>> 584ab89d
   }
 })